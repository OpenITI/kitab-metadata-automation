"""Generate OpenITI metadata files.

The script is best run from the command line.

You can adapt the parameters in a number of ways:

* by adapting the default config file (utility/config.py)
  (restore default by running `python generate-metadata.py -d`)
* by providing a custom config file:
  `python generate-metadata.py -c D:/OpenITI/RELEASE_config.py`
* by specifying command-line arguments (see example below)
* by running the script with default configurations
  (`python generate-metadata.py`)
  and replying to the questions when prompted (see example below)


Examples:
    $ python3 generate-metadata.py --help
    Command line arguments for generate-metadata.py:

    -h, --help : print help info
    -t, --token_counts : update token counts
                         => sets check_token_counts variable to True
    -l, --char_length : update character counts
                        => sets incl_char_length to True
    -f, --flat_data : data not in 25 year repos
                      => sets data_in_25_year_repos to False
    -d, --restore_default : restore values in config.py to default
    -r, --recheck_yml : include a check of whether all yml files are complete

    -i, --input_folder : (str) path to the input folder
                               => sets corpus_path variable
    -o, --output_folder : (str) path to the output folder for metadata files
                                => sets output_path variable
                                (default = "./output/")
    -t, --tsv_fp : (str) file path to the tsv output file
                         (only if you do not want it in the defined output folder)
                         => sets meta_tsv_fp variable
    -y, --yml_fp : (str) file path to the yml output file
                         (only if you do not want it in the defined output folder)
                         => sets meta_yml_fp variable
    -j, --json_fp : (str) file path to the json output file
                          (only if you do not want it in the defined output folder)
                          => sets out_fp variable
    -a, --arab_header_fp: (str) file path to the json file 
                                that will contain all Arabic metadata 
                                extracted from text file headers.
                                (only if you do not want it in the defined output folder)
                                => sets meta_header_fp variable
    -x, --exclude : (list) list of folder names to exclude from metadata
    -c, --config : (str) name of a python file with custom configuration variables
                         (default: ./utility/config.py)

    # run the script with custom config file (model: utility/config.py):
    
    $ python3 generate-metadata.py -c utility/config_RELEASE.py

    # run the script with default configuration and add variables:
    
    $ python3 generate-metadata.py -i ../RELEASE/data_temp -f -r -t -l

    # run the script with default configuration; you will be prompted
    # to provide answers to configure the metadata generation:
    
    $ python3 generate-metadata.py
    Insert the path to the parent folder of the repos: ../RELEASE/data_temp
    Metadata will be collected in ../RELEASE/data_temp
    Is the data in 25-years folders? (press 'N' for RELEASE data)
    N/Y? N
    Do you want to check completeness of the yml files?
    N/Y? Y
    Do you want to re-calculate the Arabic token length of every text?
    This may take up to an hour on a slow machine.
    Y/N: Y
    Do you want to include character count in addition to token count?
    N/Y? Y

The script takes as inputs:
* the uris of all text versions in the corpus
* all yml files for authors, books and versions in the corpus
* all issues in the OpenITI/Annotation GitHub repository
* a tsv file ID_TAGS.txt containing normalized tags from the source libraries
  and Brockelmann

NB: Arabic author names and book titles are taken from the yml files alone
    if the yml files contain this info; otherwise they are taken from the
    text file headers.
    => if the text file headers contain wrong metadata,
       add the correct metadata to the yml file!
    Dates are taken from the URI alone.
    

And creates the following outputs:
* OpenITI_metadata_light.csv:
    a csv file containing the metadata extracted from the URI,
    YML files and text file headers
* OpenITI_metadata_light.json:
    a json representation of the same metadata, with in addition:
    - lists of GitHub issues related to each version/book/author
    - lists of passim runs related to each version
* OpenITI_metadata_complete.yml:
    Master yml file created from all author, book and version yml files
* OpenITI_header_metadata.json:
    A json file with all the metadata from the text file headers.

"""

import csv
import configparser
import json
import os
import re
import shutil
import sys
import textwrap
import time
import getopt

# (in a later stage to be imported from the openiti python library):

#from utility import betaCode
from utility.betaCode import deNoise, betaCodeToArSimple
from utility import zfunc
from utility.uri import URI, check_yml_files
from utility import get_issues

#from openiti.helper.uri import check_yml_files



splitter = "##RECORD"+"#"*64+"\n"
all_header_meta = dict()
VERBOSE = False

def LoadTags():
    """Load tags from the tags/genre file created by Maxim."""
    mapping_file = "./utility/ID_TAGS.txt"
    with open(mapping_file, "r", encoding="utf8") as f1:
        dic = {}
        data = f1.read().split("\n")

        for d in data:
            d = d.split("\t")
            dic[d[0]] = re.sub(";", " :: ", d[1])
    return dic

tagsDic = LoadTags()

# define a metadata category for all relevant items in the text file headers:
headings_dict = {  
     'Iso' : "Title", 
     'Lng' : "AuthorName",
     'higrid': "Date",
     'HigriD': "Date",
     'auth' : "AuthorName",
     'bk' : "Title", # 
     'cat' : "Genre", # Values: max 3-digit integer
     'name' : "Genre", 
     'البلد' : "Edition:Place", 
     'الطبعة' : "Edition:Date", # date + number (al-ula, al-thaniya, ...)
     'الكتاب' : "Title", 
     'المؤلف' : "AuthorName", 
     'المحقق' : "Edition:Editor", 
     'الناشر' : "Edition:Publisher", 
     'تأليف' : "AuthorName", 
     'تحقيق' : "Edition:Editor", 
     'تقديم وتعليق' : "Edition:Editor", 
     'حققه' : "Edition:Editor", 
     'خرج أحاديثه' : "Edition:Editor", 
     'دار النشر' : "Edition:Publisher", 
     'دراسة وتحقيق' : "Edition:Editor", 
     'سنة الطبع' : "Edition:Date", 
     'سنة النشر' : "Edition:Date", 
     'شهرته' : "AuthorName", 
     'عام النشر' : "Edition:Date", 
     'مكان النشر' : "Edition:Place", 
     'وضع حواشيه' : "Edition:Editor", 
     'أشرف عليه وراجعه وقدم له' : "Edition:Editor", # thesis supervisor
     'أصدرها':  "Edition:Editor",
     'أعتنى به' : "Edition:Editor",
     'أعد أصله' : "Edition:Editor",
     'أعده' : "Edition:Editor",
     'أعده للنشر' : "Edition:Editor",
     'أعده ونشره' : "Edition:Editor",
     'ألحقها' : "Edition:Editor",
     'تقديم وإشراف ومراجعة' : "Edition:Editor", 
     '010.AuthorAKA' : "AuthorName", 
     '010.AuthorNAME' : "AuthorName", 
     '011.AuthorDIED' : "Date", 
     '019.AuthorDIED' : "Date", 
     '020.BookTITLE' : "Title", 
     '021.BookSUBJ' : "Genre", # separated by :: 
     '029.BookTITLEalt' : "Title", 
     '040.EdEDITOR' : "Edition:Editor", 
     '043.EdPUBLISHER' : "Edition:Publisher", 
     '044.EdPLACE' : "Edition:Place", 
     '045.EdYEAR' : "Edition:Date", 
     }





def createJsonFile(csv_fp, out_fp, passim_runs, issues_uri_dict):
    """Convert the csv file into a json file,
    adding passim data and Github issues.

    Args:
        csv_fp (str): the filepath of the csv with the input data
        out_fp (str): the filepath of the output json file
        passim_runs (list): a list of 2-item lists of the
            text reuse detection algorithm passim:
            - first list member: description (date + version number)
            - second list member: run id
        issues_uri_dict (dict): a dictionary mapping containing the
            GitHub issues, sorted by URI:
                - key: uri
                - value: a list of GitHub issue objects

    Returns:
        None
    """
    json_objects = []
    webserver_url = 'http://dev.kitab-project.org'

    with open(csv_fp) as csvfile:
        reader = csv.DictReader(csvfile, delimiter='\t')
        record = {}

        for row in reader:
            record = row
            
            # Create a URL for KITAB Web Server for SRT Files
            
            #new_id = row['url'].split('/')[-1].split('.')[-1] # may get the extension!
            uri = URI(row['url'])
            v_id = uri("version", ext="").split(".")[-1]
            record['srts'] = []
            if passim_runs:
                for descr, run_id in passim_runs:
                    if "2017" in descr:
                        srt_link = "/".join([webserver_url, run_id, v_id[:-5]])
                    else:
                        srt_link = "/".join([webserver_url, run_id, v_id])
                    record['srts'].append([descr, srt_link])

            # get issues related to the current book/version:
            
            uri = URI(row["versionUri"])
            book_issues = []
            if uri("book") in issues_uri_dict:
                book_issues = issues_uri_dict[uri("book")]
                book_issues = [[x.number, x.labels[0].name] for x in book_issues]
            author_issues = []
            if uri("author") in issues_uri_dict:
                author_issues += issues_uri_dict[uri("author")]
                author_issues = [[x.number, x.labels[0].name] for x in author_issues]
            version_issues = []
            if uri("version") in issues_uri_dict:
                version_issues = issues_uri_dict[uri("version")]
                version_issues = [[x.number, x.labels[0].name] for x in version_issues]
            record["author_issues"] = author_issues
            record["book_issues"] = book_issues
            record["version_issues"] = version_issues
            json_objects.append(record)


    # The required format for json file is data:[{jsonobjects}]
    first_json_key = {}
    first_json_key['data'] = json_objects
    with open(out_fp, 'w') as json_file:
        json.dump(first_json_key, json_file,
                  ensure_ascii=False, sort_keys=True)


def read_header(fp):
    """Read only the OpenITI header of a file without opening the entire file.

    Args:
        fp (str): path to the text file

    Returns:
        header (list): A list of all metadata lines in the header
    """
    with open(fp, mode="r", encoding="utf-8") as file:
        header = []
        line = file.readline()
        i=0
        while "#META#Header#End" not in line and i < 100:
            if "#META#" in line or "#NewRec#" in line:
                header.append(line)
            line = file.readline() # move to next line
            i += 1
    return header


def extract_metadata_from_header(fp):
    """Extract the metadata from the headers of the text files.

    Args:
        fp (str): path to the text file

    Returns:
        meta (dict): dictionary containing relevant extracted header items
    """
    header = read_header(fp)
    categories = "AuthorName Title Date Genre "
    categories += "Edition:Editor Edition:Publisher Edition:Place Edition:Date"
    meta = {x : [] for x in categories.split()}
    unreadable = []
    all_meta = dict()
    
    for line in header:
        split_line = line[7:].split("\t::")  # [7:] : start reading after #META# tag
        if len(split_line) == 1:
            split_line = line[7:].split(": ", 1)  # split after first colon
        if len(split_line) > 1:
            val = split_line[1].strip()
            if val.startswith("NO"):
                val = ""
            else:
                # remove line endings within heading categories: 
                val = re.sub(" +", "@@@", val)
                val = re.sub("\s+", "¶ ", val)
                val = re.sub("@@@", " ", val).strip()
                if val.isnumeric():
                    val = str(int(val))
            if val != "":
                key = re.sub("\# ", "", split_line[0])
                all_meta[key] = val
                # reorganize the relevant headers under overarching categories:
                if key in headings_dict:
                    cat = headings_dict[key]
                    meta[cat].append(val)
        else:
            unreadable.append(line)
    if VERBOSE:
        if unreadable:
            print(fp, "METADATA IN UNREADABLE FORMAT")
            for line in unreadable:
                print(line)
            print(meta)
            input("press enter to continue")

    
    all_header_meta[os.path.split(fp)[0]] = all_meta
    return meta

def insert_spaces(s):
    """Split the camel-case string s and insert a space before each capital."""
    return re.sub("([a-z])([A-Z])", r"\1 \2", s)

def collectMetadata(start_folder, exclude, csv_outpth, yml_outpth,
                    incl_char_length=False, split_ar_lat=False):
    """Collect the metadata from URIs, YML files and text file headers
    and save the metadata in csv and yml files.

    Args:
        start_folder (str): path to the parent folder of all folders
            from which metadata should be collected
        exclude (list): list of directory names that should be excluded
            from the metadata collections
        csv_outpth (str): path to the output csv file
        yml_outpth (str): path to the output yml file
        incl_char_length (bool): if True, a column for character length
            will be included in the metadata
        split_ar_lat (bool): if True, Arabic and transliterated data on
            title and author will be put into separate columns
    """

    print("collecting metadata from OpenITI...")

    dataYML = []
    dataCSV = {}  # vers-uri, date, author, book, id, status, length, fullTextURLURL, instantiationURL, tags, localPath
    statusDic = {}
    split_files = dict()

    for root, dirs, files in os.walk(start_folder):
        dirs = [d for d in sorted(dirs) if d not in exclude]
        
        for file in files:
            # select only the version yml files:
            if re.search("^\d{4}[A-Za-z]+\.[A-Za-z\d]+\.\w+-(ara|per)\d\.yml$",
                         file):
                uri = URI(os.path.join(root, file))

                # build the filepaths to all yml files related
                # to the current version yml file: 
                versF = uri.build_pth(uri_type="version_yml")
                bookF = uri.build_pth(uri_type="book_yml")
                authF = uri.build_pth(uri_type="author_yml")

                # bring together all yml data related to the current version
                # and store in the master dataYML variable:
                versD = zfunc.dicToYML(zfunc.readYML(versF)) + "\n"
                bookD = zfunc.dicToYML(zfunc.readYML(bookF)) + "\n"
                authD = zfunc.dicToYML(zfunc.readYML(authF)) + "\n"
                record = splitter + versD + bookD + authD
                dataYML.append(record)

                # collect the metadata related to the current version:


                # 1) from the YML files:

                # - length in number of characters:
                versD = zfunc.readYML(versF)
                length = versD["00#VERS#LENGTH###:"].strip()
                if incl_char_length:
                    char_length = versD["00#VERS#CLENGTH##:"].strip()

                # - edition information:
                ed_info = []
                if not versD["80#VERS#BASED####:"].strip().startswith("perma")\
                   and not versD["80#VERS#BASED####:"].strip().startswith("NO"):
                    ed_info = [versD["80#VERS#BASED####:"].strip(), ]                    

                # - title:
                bookD = zfunc.readYML(bookF)
                #title = []
                title_lat = []
                title_ar = []
                for c in ["10#BOOK#TITLEA#AR:", "10#BOOK#TITLEB#AR:"]:
                    if not "al-Muʾallif" in bookD[c]:
##                        title.append(bookD[c].strip())
##                        title.append(betaCodeToArSimple(title[-1]))
<<<<<<< HEAD
                        title_ar.append(bookD[c].strip())
                        title_ar.append(betaCodeToArSimple(title_ar[-1]))
=======
                        title_lat.append(bookD[c].strip())
                        title_ar.append(betaCodeToArSimple(title_lat[-1]))
>>>>>>> f3b8d9bb
                        
                # - author:
                authD = zfunc.readYML(authF)
                shuhra = ""
                if not "Fulān" in authD["10#AUTH#SHUHRA#AR:"]:
                    shuhra = authD["10#AUTH#SHUHRA#AR:"].strip()
                name_comps = ["10#AUTH#LAQAB##AR:",
                              "10#AUTH#KUNYA##AR:",
                              "10#AUTH#ISM####AR:",
                              "10#AUTH#NASAB##AR:",
                              "10#AUTH#NISBA##AR:"]
                full_name = [authD[x] for x in name_comps \
                             if "Fulān" not in authD[x]]
                full_name = " ".join(full_name)


                # 2) from the URI: 

                # - date:
                date = uri.date

                # - author:
##                author = insert_spaces(uri.author)
                author_lat = [insert_spaces(uri.author), ]
                author_ar = []

                # - book title:
##                if not title:
##                    title.append(insert_spaces(uri.title))
                if not title_lat:
                    title_lat.append(insert_spaces(uri.title))

                # - book URI
                bookURI = uri.build_uri("book")

                # - version URI:
                versURI = uri.build_uri("version")

                # - collection ID:
                coll_id = re.findall("[A-Za-z]+", versURI.split(".")[-1])[0]

                # - make a provisional (i.e., without extension)
                #   local filepath  to the current version:
                uri.extension = ""
                local_pth = uri.build_pth("version_file")
                #print(local_pth)

                # - set temporary secondary status for every book.
                #   the primary version of a book is the one that
                #   has the most developed annotation
                #   (signalled by the extension: mARkdown>completed>inProgress)
                #   If no version has an extension,
                #   the longest version will provisorally be considered primary.
                #   The length comparison can take place only after all versions
                #   have been documented.
                #   For this reason, versions with an extension
                #   are provisionally given a very high number
                #   in the statusDic instead of their real length,
                #   so that they will be chosen as primary version
                #   once the lengths are compared:
                status = "sec"
                if os.path.isfile(local_pth+".inProgress"):
                    lenTemp = 100000000
                    uri.extension = "inProgress"
                elif os.path.isfile(local_pth+".completed"):
                    lenTemp = 1000000000
                    uri.extension = "completed"
                elif os.path.isfile(local_pth+".mARkdown"):
                    lenTemp = 10000000000
                    uri.extension = "mARkdown"
                elif "Sham30K" in local_pth: # give Sham30K files lowest priority
                    lenTemp = 0
                    uri.extension = ""
                else:
                    uri.extension = ""
                    if length:
                        lenTemp = length
                    else:
                        lenTemp = 0

                # - rebuild the local_path, with the extension:
                local_pth = uri.build_pth("version_file")

                # - add the uri to the statusDic if the file is not missing:
                if os.path.exists(local_pth):
                    
                    if bookURI in statusDic:
                        statusDic[bookURI].append("%012d##" % int(lenTemp) + versURI)
                    else:
                        statusDic[bookURI] = []
                        statusDic[bookURI].append("%012d##" % int(lenTemp) + versURI)


                # - build the path to the full text file on Github:
                if URI.data_in_25_year_repos:
                    uri.base_pth = "https://raw.githubusercontent.com/OpenITI"
                    fullTextURL = re.sub("data/", "master/data/", uri.build_pth("version_file"))
                else:
                    uri.base_pth = "data"
                    fullTextURL = uri.build_pth("version_file")

                # - tags (for extension + "genres")
                tags = ""
                if uri.extension:
                    tags += uri.extension.upper()+","
                if uri.version in tagsDic:
                    tags += tagsDic[uri.version]
                    #print(uri.version, tagsDic[uri.version])


                # 3) collect additional metadata (mostly in Arabic!)
                #    from the text file headers:
                
                
                if not os.path.exists(local_pth):
                    print("MISSING FILE? {} does not exist".format(local_pth))
                else:
                    header_meta = extract_metadata_from_header(local_pth)
                    #print(local_pth, header_meta)

                    # - author name (combine with the uri's author component)
                    #add_arabic_name = True
                    if shuhra:
                        author_lat.append(shuhra)
                        author_ar.append(betaCodeToArSimple(shuhra))
                        print(betaCodeToArSimple(shuhra))
                        #add_arabic_name = False
                    if full_name:
                        author_lat.append(full_name)
                        author_ar.append(betaCodeToArSimple(full_name))
                        #add_arabic_name = False
                    #if add_arabic_name:
##                        author = [author,] + list(set(header_meta["AuthorName"]))
                    if not author_ar: # if no Arabic author name was taken from YML files:
                        author_ar = list(set(header_meta["AuthorName"]))

                    # - book title (combine with the uri's title component)
##                    if len(title) < 2: # if no title was taken from the YML file
##                        title += list(set(header_meta["Title"]))
                    if not title_ar: # if no title was taken from the YML file
                        title_ar += list(set(header_meta["Title"]))

                    # - information about the current version's edition: 
                    ed_info = header_meta["Edition:Editor"] +\
                              header_meta["Edition:Place"] +\
                              header_meta["Edition:Date"] +\
                              header_meta["Edition:Publisher"] +\
                              ed_info

                    # - additional genre tags:
##                    tags = tags.split(",") + list(set(header_meta["Genre"]))
                    tags = tags.split(",")
                    for el in header_meta["Genre"]:
                        for t in el.split(" :: "):
                            if coll_id+"@"+t not in tags:
                                tags.append(coll_id+"@"+t)
                    

                    # if there are multiple values: separate with " :: ":
##                    cats = [author, title, ed_info, tags]
##                    author, title, ed_info, tags = [" :: ".join(x) for x in cats]
                    cats = [author_ar, author_lat, title_ar, title_lat, ed_info, tags]
                    author_ar, author_lat, title_ar, title_lat, ed_info, tags = [" :: ".join(x) for x in cats]
                    
                    # compile the data in a tsv line and store in dataCSV dict:
                    if not split_ar_lat:
                        title = " :: ".join([title_lat, title_ar])
                        author = " :: ".join([author_lat,author_ar])
                        v = [versURI, date, author, bookURI, title, ed_info,
                             uri.version, status, length, fullTextURL, tags,]
                    else:
                        v = [versURI, date, author_ar, author_lat, bookURI,
                             title_ar, title_lat, ed_info,
                             uri.version, status, length, fullTextURL, tags,]
                    if incl_char_length:
                        v.append(char_length)
                    value = "\t".join(v)
                    dataCSV[versURI] = value

                # Deal with files split into multiple parts because
                # they were too big: 
                if re.search("Vols[A-Z]-", versURI):
                    print(versURI)
                    m = re.sub("Vols[A-Z]", "", versURI)
                    if m not in split_files:
                        split_files[m] = []
                    split_files[m].append(versURI)


    # Give primary status to "longest" version:
    for k, v in statusDic.items():
        v = sorted(v, reverse=True)
        key = v[0].split("##")[1]
        dataCSV[key] = dataCSV[key].replace("\tsec\t", "\tpri\t")


    # define the file header: 
    if not split_ar_lat:
        h = ["versionUri", "date", "author", "book",
             "title", "ed_info", "id", "status",
             "tok_length", "url",
             #"instantiation", "localPath",
             "tags", ]
    else:
        h = ["versionUri", "date", "author_ar", "author_lat", "book",
             "title_ar", "title_lat", "ed_info", "id", "status",
             "tok_length", "url",
             #"instantiation", "localPath",
             "tags", ]
    if incl_char_length:
        h.append("char_length")
    header = "\t".join(h)

    # Write a json file containing all texts that have been split
    # into parts because they were too big (URIs with VolsA, VolsB, ...):
    split_files_fp = re.sub("metadata_light.csv", "split_files.json", csv_outpth)
    with open(split_files_fp, mode='w', encoding='utf-8') as outfile:
        json.dump(split_files, outfile, indent=4)  

    # add data for files split into multiple parts:
    
    for file in split_files:
##        print(file, "consists of mutltiple files:")
##        print(split_files[file])
        first_part = split_files[file][0]
        file_length = 0
        file_clength = 0
        for part in split_files[file]:
            # make each part a primary version: 
            dataCSV[part] = dataCSV[part].replace("\tsec\t", "\tpri\t")
            # collect the token and character length from each part
            file_length += int(dataCSV[part].split("\t")[h.index("tok_length")])
            if incl_char_length:
                file_clength += int(dataCSV[part].split("\t")[-1])
        # add an extra line to the csv data with metadata of the compound file: 
        file_csv_line = dataCSV[first_part].split("\t")
        file_csv_line[h.index("versionUri")] = file
        file_csv_line[h.index("id")] = re.sub("Vols[A-Z]", "", file_csv_line[h.index("id")])
        file_csv_line[h.index("status")] = "sec"
        file_csv_line[h.index("tok_length")] = str(file_length)
        file_csv_line[h.index("url")] = re.sub("Vols[A-Z]", "",
                                               file_csv_line[h.index("url")]) # fullTextURL
        if incl_char_length:
            file_csv_line[-1] = str(file_clength)
        file_csv_line = "\t".join(file_csv_line)
        dataCSV[file] = file_csv_line      

    # Sort the tsv data and save it to file: 
    dataCSV_New = []
    for k, v in dataCSV.items():
        #print("\t"+k)
        dataCSV_New.append(v)
    dataCSV = sorted(dataCSV_New)

    print("="*80)
    print("COLLECTING INTO A CSV FILE ({} LINES)...".format(len(dataCSV)))
    print("="*80)


    
    with open(csv_outpth, "w", encoding="utf8") as outfile:
        outfile.write(header+"\n"+"\n".join(dataCSV))#.replace(" ", ""))

    # Finally, also save the combined yml data in a master yml file: 
    with open(yml_outpth, "w", encoding="utf8") as outfile:
        outfile.write("\n".join(dataYML))

def restore_config_to_default():
    def_config = """\
# RESTORED DEFAULTS:

# Path to the input folder:
corpus_path = ""

# list of folder names to be excluded from metadata generation:
exclude = (["OpenITI.github.io", "Annotation", "maintenance", "i.mech00",
            "i.mech01", "i.mech02", "i.mech03", "i.mech04", "i.mech05",
            "i.mech06", "i.mech07", "i.mech08", "i.mech09", "i.logic",
            "i.cex", "i.cex_Temp", "i.mech", "i.mech_Temp", ".git"])

# Set to True if the data is in 25-year folders, False if they are not:
data_in_25_year_repos = None  # True/False

# Set to True if the script needs to check completeness of the yml files:
perform_yml_check = None  # True/False

# Set to True if the script needs to update the token counts in the yml files:
check_token_counts = None  # True/False

# Set to True if the script needs to include character length in the yml files:
incl_char_length = None  # True/False

# Split title and author data in Arabic and Latin script into separate columns:
split_ar_lat = None # True/False

# path to the output folder:
output_path = "./output/"

# path to the output files (default: in the folder at output_path)
meta_tsv_fp = None
meta_yml_fp = None
meta_json_fp = None
meta_header_fp = None

# List of lists (description, run_id on server):  
passim_runs = [['October 2017 (V1)', 'passim1017'],
               ['February 2019 (V2)', 'passim01022019'],
               ['May 2019 (Aggregated)', 'aggregated01052019'],
               ['February 2020', 'passim01022020']]

# Set to True to allow the script to make changes to yml files without asking:
silent = False  # True/False"""
    
    with open("utility/config.py", mode="w", encoding="utf-8") as file:
        file.write(def_config)

def check_input(msg, responses={"Y": True, "N": False}):
    print(msg)
    responses = {k.upper(): v for k,v in responses.items()}
    r = input("{}? ".format("/".join(responses.keys())))
    if r.upper() in responses:
        return responses[r.upper()]
    else:
        print("Response not recognized. Try again:")
        return check_input(msg, responses)

def get_github_issues(token_fp="GitHub personalAccessTokenReadOnly.txt"):
    try:
        with open(token_fp, mode="r", encoding="utf-8") as file:
            github_token = file.read().strip()
    except:
        github_token = None # you will be prompted to insert the token manually

    issues = get_issues.get_issues("OpenITI/Annotation",
                                   access_token=github_token,
                                   issue_labels=["URI change suggestion",
                                                 "text quality",
                                                 "PRI & SEC Versions"])
    issues = get_issues.define_text_uris(issues)
    issues_uri_dict = get_issues.sort_issues_by_uri(issues)
    return issues_uri_dict

def supplement_config_variables(cfg_dict, v_list):
    """Check if all vars in v_list are in config_dict; \
    add missing vars with value None."""
    for v in v_list:
        if v not in cfg_dict:
            cfg_dict[v] = None
            

def read_config(config_pth):
    """Read the config file into a dictionary

    NB: Python's ConfigParser works with config files that contain sections.
        Since our config files do not have sections, a dummy section is added.
        See https://stackoverflow.com/a/25493615.
    """
    with open(config_pth, mode="r") as file:
        config_string = "[dummy_section]\n" + file.read()
    cp = configparser.ConfigParser(inline_comment_prefixes=["#"])
    cp.read_string(config_string)
    cfg_dict = dict(cp["dummy_section"])
    for k,v in cfg_dict.items():
        if v.strip() == "True":
            cfg_dict[k] = True
        elif v.strip() == "False":
            cfg_dict[k] = False
        elif v.strip() == "None":
            cfg_dict[k] = None
        elif v.strip().startswith(("(", "[", "{")):
            #cfg_dict[k] = json.loads(v.strip())
            cfg_dict[k] = eval(v.strip())
        elif v.strip().startswith(("r'", 'r"')):
            cfg_dict[k] = v.strip()[2:-1].replace("\\", "/")
            print(v, ">", v.strip()[2:-1].replace("\\", "/"))
        elif v.strip().startswith(("'", '"')):
            cfg_dict[k] = v.strip()[1:-1]
    return cfg_dict
    

def main():
    
    info = """\
Command line arguments for generate-metadata.py:

-h, --help : print help info
-t, --token_counts : update character and token counts
                     => sets check_token_counts variable to True
-l, --char_length : include character counts in metadata
                    => sets incl_char_length to True
-f, --flat_data : data not in 25 year repos
                  => sets data_in_25_year_repos to False
-d, --restore_default : restore values in config.py to default
-r, --recheck_yml : include a check of whether all yml files are complete
-p, --split_ar_lat : put arabic and latin info in separate columns
-s, --silent : execute changes to yml files without asking questions

-i, --input_folder : (str) path to the input folder
                           => sets corpus_path variable
-o, --output_folder : (str) path to the output folder for metadata files
                            => sets output_path variable
                            (default = "./output/")
-t, --tsv_fp : (str) file path to the tsv output file
                     (only if you do not want it in the defined output folder)
                     => sets meta_tsv_fp variable
-y, --yml_fp : (str) file path to the yml output file
                     (only if you do not want it in the defined output folder)
                     => sets meta_yml_fp variable
-j, --json_fp : (str) file path to the json output file
                      (only if you do not want it in the defined output folder)
                      => sets out_fp variable
-a, --arab_header_fp: (str) file path to the json file 
                            that will contain all Arabic metadata 
                            extracted from text file headers.
                            (only if you do not want it in the defined output folder)
                            => sets meta_header_fp variable
-x, --exclude : (list) list of folder names to exclude from metadata
-c, --config : (str) name of a python file with custom configuration variables
                     (default: ./utility/config.py)
"""
    argv = sys.argv[1:]
    opt_str = "htlfdprsi:o:t:y:j:a:x:c:"
    opt_list = ["help", "token_counts", "char_length", "flat_data",
                "restore_default", "split_ar_lat", "recheck_yml", "silent",
                "input_folder=", "output_folder=", "csv_fp=", "yml_fp=",
                "json_fp=", "arab_header_fp=", "exclude=", "config="]
    try:
        opts, args = getopt.getopt(argv, opt_str, opt_list)
    except Exception as e:
        print(e)
        print("Input incorrect: \n"+info)
        sys.exit(2)

    # 0a- import variables from config file

    configured = False
    for opt, arg in opts:
        if opt in ["-c", "--config"]:
            # load variables from custom config file provided in command line:
            print ("config", arg)
            shutil.copy(arg, "utility/temp_config.py")
##            from utility.temp_config import corpus_path, \
##                               exclude, data_in_25_year_repos, \
##                               perform_yml_check, check_token_counts, \
##                               incl_char_length, output_path, \
##                               meta_tsv_fp, meta_yml_fp, \
##                               meta_json_fp, meta_header_fp, \
##                               passim_runs, silent, split_ar_lat
            cfg_dict = read_config("utility/temp_config.py")
            os.remove("utility/temp_config.py")
            configured = True
        elif opt in ["-d", "--restore_default"]:
            restore_config_to_default()
            print("default values in config.py restored")
    if not configured: # load variables from default configuration file
        cfg_dict = read_config("utility/config.py")
##        from utility.config import corpus_path, exclude, \
##                               data_in_25_year_repos, \
##                               perform_yml_check, check_token_counts, \
##                               incl_char_length, output_path, \
##                               meta_tsv_fp, meta_yml_fp, \
##                               meta_json_fp, meta_header_fp, \
##                               passim_runs, silent, split_ar_lat

##    for k,v in cfg_dict.items():
##        print([k,v])
##    input("continue?")

    v_list = ["corpus_path", "exclude", "data_in_25_year_repos",
              "perform_yml_check", "check_token_counts",
              "incl_char_length", "output_path",
              "meta_tsv_fp", "meta_yml_fp", "meta_json_fp", "meta_header_fp",
              "passim_runs", "silent", "split_ar_lat"]
    supplement_config_variables(cfg_dict, v_list)
    
    corpus_path = cfg_dict["corpus_path"]
    exclude = cfg_dict["exclude"]
    data_in_25_year_repos = cfg_dict["data_in_25_year_repos"]
    perform_yml_check = cfg_dict["perform_yml_check"]
    check_token_counts = cfg_dict["check_token_counts"]
    incl_char_length = cfg_dict["incl_char_length"]
    output_path = cfg_dict["output_path"]
    meta_tsv_fp = cfg_dict["meta_tsv_fp"]
    meta_yml_fp = cfg_dict["meta_yml_fp"]
    meta_json_fp = cfg_dict["meta_json_fp"]
    meta_header_fp = cfg_dict["meta_header_fp"]
    passim_runs = cfg_dict["passim_runs"]
    silent = cfg_dict["silent"]
    split_ar_lat = cfg_dict["split_ar_lat"]


    # 0b- override config variables from command line arguments:

    for opt, arg in opts:
        if opt in ["-h", "--help"]:
            print(info)
            return
        elif opt in ["-t", "--token_counts"]:
            check_token_counts = True
            print("check_token_counts", check_token_counts)
        elif opt in ["-l", "--char_length"]:
            incl_char_length = True
            print("incl_char_length", incl_char_length)
        elif opt in ["-f", "--flat_data"]:
            data_in_25_year_repos = False
            print("data_in_25_year_repos", data_in_25_year_repos)
        elif opt in ["-p", "--split_ar_lat"]:
            split_ar_lat = True
            print("split_ar_lat", split_ar_lat)
        elif opt in ["-r", "--recheck_yml"]:
            perform_yml_check = True
            print("perform_yml_check", perform_yml_check)
        elif opt in ["-s", "--silent"]:
            silent = True
            print("silent", silent)
        elif opt in ["-i", "--input_folder"]:
            corpus_path = arg
            print("corpus_path", corpus_path)
        elif opt in ["-o", "--output_folder"]:
            output_path = arg
            print("output_path", output_path)
        elif opt in ["-t", "--tsv_fp"]:
            meta_tsv_fp = arg
            print("meta_tsv_fp", meta_tsv_fp)
        elif opt in ["-y", "--yml_fp"]:
            meta_yml_fp = arg
            print("meta_yml_fp", meta_yml_fp)
        elif opt in ["-j", "--json_fp"]:
            meta_json_fp = arg
            print("out_fp", out_fp)
        elif opt in ["-a", "--arab_header_fp"]:
            meta_header_fp = arg
            print("meta_header_fp", meta_header_fp)
        elif opt in ["-x", "--exclude"]:
            exclude = arg
            print("exclude", exclude)

    # 0c- deal with variables that remain undefined:
    
    if not corpus_path:
        msg = "Insert the path to the parent folder of the repos: "
        corpus_path = input(msg)
        print("Metadata will be collected in", corpus_path)
    
    if data_in_25_year_repos == None:
##        print("Is the data in 25-years folders? (press 'N' for RELEASE data)")
##        resp = input("Y/N: ")
##        check_input(msg, responses={"Y": True, "N": False})
##        if resp.upper() == "N":
##            data_in_25_year_repos = False
##        else:
##            data_in_25_year_repos = True
        msg = "Is the data in 25-years folders? (press 'N' for RELEASE data)"
        data_in_25_year_repos = check_input(msg)
    URI.data_in_25_year_repos = data_in_25_year_repos

    if perform_yml_check == None:
##        print("Do you want to check completeness of the yml files?")
##        resp = input("Y/N: ")
##        if resp.upper() == "Y":
##            perform_yml_check = True
        msg = "Do you want to check completeness of the yml files?"
        perform_yml_check = check_input(msg)
        if perform_yml_check:
            print("Do you want to re-calculate the Arabic token length of every text?")
            print("This may take up to an hour on a slow machine.")
            resp = input("Y/N: ")
            if resp == "Y":
                check_token_counts = True
            else:
                check_token_counts = False
        
    if incl_char_length == None:
##        print("Do you want to include character count in addition to token count?")
##        resp = input("Y/N: ")
##        if resp.upper() == "Y":
##            incl_char_length = True
##        else:
##            incl_char_length = False
        msg = "Do you want to include character count in addition to token count?"
        incl_char_length = check_input(msg)

    if split_ar_lat == None:
        msg = "Do you want to keep Arabic and Latin metadata in separate columns?"
        split_ar_lat = check_input(msg)


    pth_string = re.sub("\.+[\\/]", "", corpus_path)
    pth_string = re.sub(r"[\\/]", "_", pth_string)
    pth_string = os.path.join(output_path, pth_string)
    if meta_yml_fp == None: 
        meta_yml_fp = pth_string + "_metadata_complete.yml"
    if meta_tsv_fp == None: 
        meta_tsv_fp = pth_string + "_metadata_light.csv"
    if meta_json_fp == None:
        meta_json_fp = pth_string + "_metadata_light.json"
    if meta_header_fp == None:
        meta_header_fp = pth_string + "_header_metadata.json"

    print("corpus_path", corpus_path)
    print("exclude", exclude)
    print("data_in_25_year_repos", data_in_25_year_repos)
    print("perform_yml_check", perform_yml_check)
    print("check_token_counts", check_token_counts)
    print("incl_char_length", incl_char_length)
    print("output_path", output_path)
    print("meta_tsv_fp", meta_tsv_fp)
    print("meta_yml_fp", meta_yml_fp)
    print("meta_json_fp", meta_json_fp)
    print("meta_header_fp", meta_header_fp)
    print("silent", silent)

    if not silent:
        input("Press Enter to start generating metadata ")

    start = time.time()
        
    # 1a- check and update yml files:

    if perform_yml_check:

        print("Checking yml files before collecting metadata...")
        # execute=False forces the script to show you all changes it wants to make
        # before prompting you whether to execute the proposed changes:
        check_yml_files(corpus_path, exclude=exclude,
                        execute=silent, check_token_counts=check_token_counts)
        print()
        end = time.time()
        print("Processing time: {0:.2f} sec".format(end - start))

    # 1b- collect metadata and save to csv:

    end = time.time()
    print("="*80)
    print("Collecting metadata...")
    collectMetadata(corpus_path, exclude, meta_tsv_fp, meta_yml_fp,
                    incl_char_length=incl_char_length,
                    split_ar_lat=split_ar_lat)
    temp = end
    end = time.time()
    print("Processing time: {0:.2f} sec".format(end - start))

    # 1c - get github issues:

    print("="*80)
    print("Collecting issues from GitHub...")
    issues_uri_dict = get_github_issues()
    temp = end
    end = time.time()
    print("GitHub fetching time: {0:.2f} sec".format(end - temp))

    # 2a - Save main metadata

    print("="*80)
    print("Saving metadata...")
    print("="*80)

##    passim_runs = [['October 2017 (V1)', 'passim1017'],
##                   ['February 2019 (V2)', 'passim01022019'],
##                   ['May 2019 (Aggregated)', 'aggregated01052019'],
##                   ['February 2020', 'passim01022020']]
    createJsonFile(meta_tsv_fp, meta_json_fp, passim_runs, issues_uri_dict)

    
    # 2b- Save header metadata

    with open(meta_header_fp, mode="w", encoding="utf-8") as file:
        json.dump(all_header_meta, file, ensure_ascii=False)

    print("Tada!")
    print("Total processing time: {0:.2f} sec".format(end - start))




if __name__ == "__main__":
    main()<|MERGE_RESOLUTION|>--- conflicted
+++ resolved
@@ -424,13 +424,8 @@
                     if not "al-Muʾallif" in bookD[c]:
 ##                        title.append(bookD[c].strip())
 ##                        title.append(betaCodeToArSimple(title[-1]))
-<<<<<<< HEAD
-                        title_ar.append(bookD[c].strip())
-                        title_ar.append(betaCodeToArSimple(title_ar[-1]))
-=======
                         title_lat.append(bookD[c].strip())
                         title_ar.append(betaCodeToArSimple(title_lat[-1]))
->>>>>>> f3b8d9bb
                         
                 # - author:
                 authD = zfunc.readYML(authF)
